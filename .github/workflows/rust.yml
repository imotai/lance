--- conflicted
+++ resolved
@@ -43,7 +43,7 @@
       - name: Install dependencies
         run: |
           sudo apt update
-          sudo apt install -y protobuf-compiler libssl-dev
+          sudo apt install -y libssl-dev
       - name: Run clippy
         run: |
           cargo clippy --version
@@ -103,26 +103,15 @@
       - uses: actions-rust-lang/setup-rust-toolchain@v1
         with:
           toolchain: "stable"
-<<<<<<< HEAD
-          cache-workspaces: "src/rust"
-          # Disable full debug symbol generation to speed up CI build and keep memory down
-          # "1" means line tables only, which is useful for panic tracebacks.
-          rustflags: "-C debuginfo=1"
-          components: "rustfmt,clippy"
-      - name: Run cargo fmt
-        run: cargo fmt --check
-        shell: bash
-=======
       - uses: rui314/setup-mold@v1
       - uses: Swatinem/rust-cache@v2
       - name: Install dependencies
         run: |
           sudo apt -y -qq update
-          sudo apt install -y protobuf-compiler libssl-dev pkg-config
+          sudo apt install -y libssl-dev pkg-config
       - name: Build tests
         run: |
           cargo test --locked --all-features --no-run
->>>>>>> 39222ec9
       - name: Start DynamoDB local for tests
         run: |
           docker run -d -e AWS_ACCESS_KEY_ID=DUMMYKEY -e AWS_SECRET_ACCESS_KEY=DUMMYKEY -p 8000:8000 amazon/dynamodb-local
@@ -143,23 +132,12 @@
         run: rm -f Cargo.lock
       - uses: rui314/setup-mold@v1
       - uses: Swatinem/rust-cache@v2
-<<<<<<< HEAD
-        with:
-          workspaces: rust
-      - name: Run clippy
-        run: |
-          cargo clippy --version
-          cargo clippy --all-features --tests --benches -- -D warnings
-      - name: Build benchmarks
-        run: cargo build --benches
-=======
       - name: Install dependencies
         run: |
           sudo apt update
-          sudo apt install -y protobuf-compiler libssl-dev
+          sudo apt install -y libssl-dev
       - name: Build all
         run: cargo build --benches --all-features --tests
->>>>>>> 39222ec9
   mac-build:
     runs-on: "macos-14"
     timeout-minutes: 45
@@ -179,8 +157,6 @@
         # backtraces to not show properly. See:
         # https://github.com/rust-lang/rust/issues/113783
         run: sudo xcode-select -s /Applications/Xcode_15.4.app
-      - name: Install dependencies
-        run: brew install protobuf
       - name: Set up Rust
         run: |
           rustup update ${{ matrix.toolchain }} && rustup default ${{ matrix.toolchain }}
@@ -232,7 +208,7 @@
       - name: Install dependencies
         run: |
           sudo apt update
-          sudo apt install -y protobuf-compiler libssl-dev
+          sudo apt install -y libssl-dev
       - name: Install ${{ matrix.msrv }}
         uses: dtolnay/rust-toolchain@master
         with:
